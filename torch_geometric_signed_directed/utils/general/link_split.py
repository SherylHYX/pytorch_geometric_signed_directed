from typing import Union, List, Tuple

import torch
import scipy
import numpy as np
import networkx as nx
from networkx.algorithms import tree
import torch_geometric
from torch_geometric.utils import negative_sampling, to_undirected
from scipy.sparse import coo_matrix


def undirected_label2directed_label(adj: scipy.sparse.csr_matrix, edge_pairs: List[Tuple],
                                    task: str, directed_graph: bool = True, signed_directed: bool = False) -> Union[List, List]:
    r"""Generate edge labels based on the task.

    Arg types:
        * **adj** (scipy.sparse.csr_matrix) - Scipy sparse undirected adjacency matrix. 
        * **edge_pairs** (List[Tuple]) - The edge list for the link dataset querying. Each element 
            in the list is an edge tuple.
        * **edge_weight** (List[Tuple]) - The edge weights list for sign graphs.
        * **task** (str): The evaluation task - all (three-class link prediction); direction (direction prediction); 
            existence (existence prediction) 

    Return types:
        * **new_edge_pairs** (List) - A list of edges.
        * **labels** (List) - The labels for new_edge_pairs. 
            * If task == "existence": 0 (the directed edge exists in the graph), 1 (the edge doesn't exist).
                The undirected edges in the directed input graph are removed to avoid ambiguity.
            * If task == "direction": 0 (the directed edge exists in the graph), 1 (the edge of the reversed direction exists).
                The undirected edges in the directed input graph are removed to avoid ambiguity.
            * If task == "three_class_digraph": 0 (the directed edge exists in the graph), 
                1 (the edge of the reversed direction exists), 2 (the edge doesn't exist in both directions). 
                The undirected edges in the directed input graph are removed to avoid ambiguity.
            * If task == "four_class_signed_digraph": 0 (the positive directed edge exists in the graph), 
                1 (the negative directed edge exists in the graph), 2 (the positive edge of the reversed direction exists),
                3 (the edge of the reversed direction exists). 
                The undirected edges in the directed input graph are removed to avoid ambiguity.
            * If task == "five_class_signed_digraph": 0 (the positive directed edge exists in the graph), 
                1 (the negative directed edge exists in the graph), 2 (the positive edge of the reversed direction exists),
                3 (the edge of the reversed direction exists), 4 (the edge doesn't exist in both directions). 
                The undirected edges in the directed input graph are removed to avoid ambiguity.
            * If task == "sign": 0 (negative edge), 1 (positive edge). 
        * **label_weight** (List) - The weight list of the query edges. The weight is zero if the directed edge 
            doesn't exist in both directions.
        * **undirected** (List) - The undirected edges list within the input graph.
    """
    if len(edge_pairs) == 0:
        return np.array([]), np.array([]), np.array([]), np.array([])

    labels = -np.ones(len(edge_pairs), dtype=np.int32)
    new_edge_pairs = np.array(list(map(list, edge_pairs)))
    counter = 0

    # get directed edges
    edge_pairs = np.array(list(map(list, edge_pairs)))

    
    if signed_directed:
        directed_pos = (
            np.array(adj[edge_pairs[:, 0], edge_pairs[:, 1]]).flatten() > 0).tolist()
        directed_neg = (
            np.array(adj[edge_pairs[:, 0], edge_pairs[:, 1]]).flatten() < 0).tolist()
        inversed_pos = (
            np.array(adj[edge_pairs[:, 1], edge_pairs[:, 0]]).flatten() > 0).tolist()
        inversed_neg = (
            np.array(adj[edge_pairs[:, 1], edge_pairs[:, 0]]).flatten() < 0).tolist()
        undirected_pos = np.logical_and(directed_pos, inversed_pos)
        undirected_neg = np.logical_and(directed_neg, inversed_neg)

        directed_pos = list(map(tuple, edge_pairs[directed_pos].tolist()))
        directed_neg = list(map(tuple, edge_pairs[directed_neg].tolist()))
        inversed_pos = list(map(tuple, edge_pairs[inversed_pos].tolist()))
        inversed_neg = list(map(tuple, edge_pairs[inversed_neg].tolist()))
        undirected_pos = list(map(tuple, edge_pairs[undirected_pos].tolist()))
        undirected_neg = list(map(tuple, edge_pairs[undirected_neg].tolist()))

        edge_pairs = list(map(tuple, edge_pairs.tolist()))
        negative = np.array(
            list(set(edge_pairs) - set(directed_pos) - set(inversed_pos) - set(directed_neg) - set(inversed_neg)))
        directed_pos = np.array(list(set(directed_pos) - set(undirected_pos)))
        inversed_pos = np.array(list(set(inversed_pos) - set(undirected_pos)))
        directed_neg = np.array(list(set(directed_neg) - set(undirected_neg)))
        inversed_neg = np.array(list(set(inversed_neg) - set(undirected_neg)))

        directed = np.vstack([directed_pos, directed_neg])
        if not inversed_pos.size:
            inversed = inversed_neg
            inversed_pos = []
        elif not inversed_neg.size:
            inversed = inversed_pos
            inversed_neg = []
        else:
            inversed = np.vstack([inversed_pos, inversed_neg])
        undirected_pos, undirected_neg = np.array(undirected_pos), np.array(undirected_neg)
        if not undirected_pos.size:
            undirected = undirected_neg
        elif not undirected_neg.size:
            undirected = undirected_pos
        else:
            undirected = np.vstack([undirected_pos, undirected_neg])
        new_edge_pairs = np.vstack(
            [directed, inversed]) if inversed.size else directed
        new_edge_pairs = np.vstack([new_edge_pairs, new_edge_pairs[:, [1, 0]]])
        new_edge_pairs = np.vstack([new_edge_pairs, negative])

        labels = np.vstack([np.zeros((len(directed_pos), 1), dtype=np.int32),
                            np.ones((len(directed_neg), 1), dtype=np.int32),
                            2 * np.ones((len(inversed_pos), 1), dtype=np.int32),
                            3 * np.ones((len(inversed_neg), 1), dtype=np.int32)])

        labels = np.vstack([labels, 2 * np.ones((len(directed_pos), 1), dtype=np.int32),
                            3 * np.ones((len(directed_neg), 1), dtype=np.int32),
                            np.zeros((len(inversed_pos), 1), dtype=np.int32),
                            np.ones((len(inversed_neg), 1), dtype=np.int32)])

        labels = np.vstack(
            [labels, 4*np.ones((len(negative), 1), dtype=np.int32)])

        if len(inversed_pos) and len(inversed_neg):
            label_weight = np.vstack([np.array(adj[directed_pos[:, 0], directed_pos[:, 1]]).flatten()[:, None],
                                    np.array(adj[directed_neg[:, 0], directed_neg[:, 1]]).flatten()[:, None], 
                                    np.array(adj[inversed_pos[:, 1], inversed_pos[:, 0]]).flatten()[:, None],
                                    np.array(adj[inversed_neg[:, 1], inversed_neg[:, 0]]).flatten()[:, None]])
        elif len(inversed_pos):
            label_weight = np.vstack([np.array(adj[directed_pos[:, 0], directed_pos[:, 1]]).flatten()[:, None],
                                    np.array(adj[directed_neg[:, 0], directed_neg[:, 1]]).flatten()[:, None], 
                                    np.array(adj[inversed_pos[:, 1], inversed_pos[:, 0]]).flatten()[:, None]])
        elif len(inversed_neg):
            label_weight = np.vstack([np.array(adj[directed_pos[:, 0], directed_pos[:, 1]]).flatten()[:, None],
                                    np.array(adj[directed_neg[:, 0], directed_neg[:, 1]]).flatten()[:, None],
                                    np.array(adj[inversed_neg[:, 1], inversed_neg[:, 0]]).flatten()[:, None]])
        else:
            label_weight = np.vstack([np.array(adj[directed_pos[:, 0], directed_pos[:, 1]]).flatten()[:, None],
                                    np.array(adj[directed_neg[:, 0], directed_neg[:, 1]]).flatten()[:, None]])
        label_weight = np.vstack([label_weight, label_weight])
        label_weight = np.vstack(
            [label_weight, np.zeros((len(negative), 1), dtype=np.int32)])
        assert label_weight[labels==0].min() > 0
        assert label_weight[labels==1].max() < 0
        assert label_weight[labels==2].min() > 0
        assert label_weight[labels==3].max() < 0
        assert label_weight[labels==4].mean() == 0
    elif directed_graph:
        directed = (np.abs(
            np.array(adj[edge_pairs[:, 0], edge_pairs[:, 1]]).flatten()) > 0).tolist()
        inversed = (np.abs(
            np.array(adj[edge_pairs[:, 1], edge_pairs[:, 0]]).flatten()) > 0).tolist()
        undirected = np.logical_and(directed, inversed)

        directed = list(map(tuple, edge_pairs[directed].tolist()))
        inversed = list(map(tuple, edge_pairs[inversed].tolist()))
        undirected = list(map(tuple, edge_pairs[undirected].tolist()))

        edge_pairs = list(map(tuple, edge_pairs.tolist()))
        negative = np.array(
            list(set(edge_pairs) - set(directed) - set(inversed)))
        directed = np.array(list(set(directed) - set(undirected)))
        inversed = np.array(list(set(inversed) - set(undirected)))

        new_edge_pairs = np.vstack(
            [directed, inversed]) if inversed.size else directed
        new_edge_pairs = np.vstack([new_edge_pairs, new_edge_pairs[:, [1, 0]]])
        new_edge_pairs = np.vstack([new_edge_pairs, negative])

        labels = np.vstack([np.zeros((len(directed), 1), dtype=np.int32),
                            np.ones((len(inversed), 1), dtype=np.int32)]) if len(inversed) else \
            np.zeros((len(directed), 1), dtype=np.int32)
        labels = np.vstack([labels, np.ones((len(directed), 1), dtype=np.int32),
                            np.zeros((len(inversed), 1), dtype=np.int32)]) if len(inversed) else \
            np.vstack([labels, np.ones((len(directed), 1), dtype=np.int32)])
        labels = np.vstack(
            [labels, 2*np.ones((len(negative), 1), dtype=np.int32)])

        label_weight = np.vstack([np.array(adj[directed[:, 0], directed[:, 1]]).flatten()[:, None],
                                  np.array(adj[inversed[:, 1], inversed[:, 0]]).flatten()[:, None]]) if len(inversed) else \
            np.array(adj[directed[:, 0], directed[:, 1]]).flatten()[:, None]
        label_weight = np.vstack([label_weight, label_weight])
        label_weight = np.vstack(
            [label_weight, np.zeros((len(negative), 1), dtype=np.int32)])
    else:
        undirected = list(map(tuple, edge_pairs.tolist()))
        neg_edges = (
            np.abs(np.array(adj[edge_pairs[:, 0], edge_pairs[:, 1]]).flatten()) == 0)
        labels = np.zeros(len(edge_pairs), dtype=np.int32)
        labels[neg_edges] = 2
        new_edge_pairs = edge_pairs
        label_weight = np.array(
            adj[edge_pairs[:, 0], edge_pairs[:, 1]]).flatten()

    if task == 'existence':
        # existence prediction
        label_weight[labels == 1] = 0  # set reversed edges as 0
        labels[labels == 2] = 1
        

    return new_edge_pairs, labels.flatten(), label_weight.flatten(), undirected


def link_class_split(data: torch_geometric.data.Data, size: int = None, splits: int = 10, prob_test: float = 0.15,
                     prob_val: float = 0.05, task: str = 'direction', seed: int = 0, maintain_connect: bool = True,
                     ratio: float = 1.0, device: str = 'cpu') -> dict:
    r"""Get train/val/test dataset for the link prediction task. 

    Arg types:
        * **data** (torch_geometric.data.Data or DirectedData object) - The input dataset.
        * **prob_val** (float, optional) - The proportion of edges selected for validation (Default: 0.05).
        * **prob_test** (float, optional) - The proportion of edges selected for testing (Default: 0.15).
        * **splits** (int, optional) - The split size (Default: 10).
        * **size** (int, optional) - The size of the input graph. If none, the graph size is the maximum index of nodes plus 1 (Default: None).
        * **task** (str, optional) - The evaluation task: all (three-class link prediction); direction (direction prediction); existence (existence prediction); sign (sign prediction). (Default: 'direction')
        * **seed** (int, optional) - The random seed for positve edge selection (Default: 0). Negative edges are selected by pytorch geometric negative_sampling.
        * **maintain_connect** (bool, optional) - If maintaining connectivity when removing edges for validation and testing. The connectivity is maintained by obtaining edges in the minimum spanning tree/forest first. These edges will not be removed for validation and testing (Default: True). 
        * **ratio** (float, optional) - The maximum ratio of edges used for dataset generation. (Default: 1.0)
        * **device** (int, optional) - The device to hold the return value (Default: 'cpu').

    Return types:
        * **datasets** - A dict include training/validation/testing splits of edges and labels. For split index i:

            * datasets[i]['graph'] (torch.LongTensor): the observed edge list after removing edges for validation and testing.

            * datasets[i]['train'/'val'/'testing']['edges'] (List): the edge list for training/validation/testing.

            * datasets[i]['train'/'val'/'testing']['label'] (List): the labels of edges:

                * If task == "existence": 0 (the directed edge exists in the graph), 1 (the edge doesn't exist). The undirected edges in the directed input graph are removed to avoid ambiguity.

                * If task == "direction": 0 (the directed edge exists in the graph), 1 (the edge of the reversed direction exists). The undirected edges in the directed input graph are removed to avoid ambiguity.

                * If task == "three_class_digraph": 0 (the directed edge exists in the graph), 1 (the edge of the reversed direction exists), 2 (the edge doesn't exist in both directions). The undirected edges in the directed input graph are removed to avoid ambiguity.

                * If task == "four_class_signed_digraph": 0 (the positive directed edge exists in the graph), 
                    1 (the negative directed edge exists in the graph), 2 (the positive edge of the reversed direction exists),
                    3 (the edge of the reversed direction exists). 
                    The undirected edges in the directed input graph are removed to avoid ambiguity.
                
                * If task == "five_class_signed_digraph": 0 (the positive directed edge exists in the graph), 
                    1 (the negative directed edge exists in the graph), 2 (the positive edge of the reversed direction exists),
                    3 (the edge of the reversed direction exists), 4 (the edge doesn't exist in both directions). 
                    The undirected edges in the directed input graph are removed to avoid ambiguity.
                
                * If task == "sign": 0 (positive edge), 1 (negative edge). This is the link sign prediction task for signed networks.
    """
    assert task in ["existence", "direction", "three_class_digraph", "four_class_signed_digraph", "five_class_signed_digraph", 
                    "sign"], "Please select a valid task from 'existence', 'direction', 'three_class_digraph', 'four_class_signed_digraph', 'five_class_digraph', and 'sign'!"
    edge_index = data.edge_index.cpu()
    row, col = edge_index[0], edge_index[1]
    if size is None:
        size = int(max(torch.max(row), torch.max(col))+1)
    if not hasattr(data, "edge_weight"):
        data.edge_weight = torch.ones(len(row))
    if data.edge_weight is None:
        data.edge_weight = torch.ones(len(row))


    if hasattr(data, "A"):
        A = data.A.tocsr()
    else:
        A = coo_matrix((data.edge_weight.cpu(), (row, col)),
                       shape=(size, size), dtype=np.float32).tocsr()

    
    len_val = int(prob_val*len(row))
    len_test = int(prob_test*len(row))
    if task not in ["existence", "direction", 'three_class_digraph']:
        pos_ratio = (A>0).sum()/len(A.data)
        neg_ratio = 1 - pos_ratio
        len_val_pos = int(prob_val*len(row)*pos_ratio)
        len_val_neg = int(prob_val*len(row)*neg_ratio)
        len_test_pos = int(prob_test*len(row)*pos_ratio)
        len_test_neg = int(prob_test*len(row)*neg_ratio)

    undirect_edge_index = to_undirected(edge_index)
    neg_edges = negative_sampling(undirect_edge_index, num_neg_samples=len(
        edge_index.T), force_undirected=False).numpy().T
    neg_edges = map(tuple, neg_edges)
    neg_edges = list(neg_edges)

    undirect_edge_index = undirect_edge_index.T.tolist()
    if maintain_connect:
        assert ratio == 1, "ratio should be 1.0 if maintain_connect=True"
        G = nx.from_scipy_sparse_matrix(
            A, create_using=nx.Graph, edge_attribute='weight')
        mst = list(tree.minimum_spanning_edges(
            G, algorithm="kruskal", data=False))
        all_edges = list(map(tuple, undirect_edge_index))
        nmst = list(set(all_edges) - set(mst))
        if len(nmst) < (len_val+len_test):
            raise ValueError(
                "There are no enough edges to be removed for validation/testing. Please use a smaller prob_test or prob_val.")
    else:
        mst = []
        nmst = edge_index.T.tolist()

    rs = np.random.RandomState(seed)
    datasets = {}

    is_directed = not data.is_undirected()
    max_samples = int(ratio*len(edge_index.T))+1
    assert ratio <= 1.0 and ratio > 0, "ratio should be smaller than 1.0 and larger than 0"
    assert ratio > prob_val + prob_test, "ratio should be larger than prob_val + prob_test"
    for ind in range(splits):
        rs.shuffle(nmst)
        rs.shuffle(neg_edges)

<<<<<<< HEAD
        if task == 'sign':
            nmst = np.array(nmst)
            exist = np.array(np.abs(A[nmst[:, 0], nmst[:, 1]]) > 0).flatten()
            if np.sum(exist) < len(nmst):
                nmst = nmst[exist]

            pos_val_edges = nmst[np.array(A[nmst[:, 0], nmst[:, 1]] > 0).squeeze()].tolist()
            neg_val_edges = nmst[np.array(A[nmst[:, 0], nmst[:, 1]] < 0).squeeze()].tolist()
            ids_test = np.array(pos_val_edges[:len_test_pos].copy() + neg_val_edges[:len_test_neg].copy())
            ids_val = np.array(pos_val_edges[len_test_pos:len_test_pos+len_val_pos].copy() + \
                neg_val_edges[len_test_neg:len_test_neg+len_val_neg].copy())
            ids_train = np.array(pos_val_edges[len_test_pos+len_val_pos:max_samples] + \
                neg_val_edges[len_test_neg+len_val_neg:max_samples] + mst)

            if len(ids_test) == 0:
                labels_test = np.array([])
            else:
                labels_test = np.array(A[ids_test[:, 0], ids_test[:, 1]] > 0).flatten() * 1.0 
            
            if len(ids_val) == 0:
                labels_val = np.array([])
            else:
                labels_val = np.array(A[ids_val[:, 0], ids_val[:, 1]] > 0).flatten()  * 1.0 
            
            if len(ids_train) == 0:
                labels_train = np.array([])
            else:
                labels_train = np.array(A[ids_train[:, 0], ids_train[:, 1]] > 0).flatten()  * 1.0 

            undirected_train = np.array([])
        elif task in ["existence", "direction", 'three_class_digraph']:
=======
        if task in ["existence", "direction", 'three_class_digraph']:
>>>>>>> 8e8c4bfc
            ids_test = nmst[:len_test]+neg_edges[:len_test]
            ids_val = nmst[len_test:len_test+len_val] + \
                neg_edges[len_test:len_test+len_val]
            if len_test+len_val < len(nmst):
                ids_train = nmst[len_test+len_val:max_samples] + \
                    mst+neg_edges[len_test+len_val:max_samples]
            else:
                ids_train = mst+neg_edges[len_test+len_val:max_samples]

            ids_test, labels_test, _, _ = undirected_label2directed_label(
                A, ids_test, task, is_directed)
            ids_val, labels_val, _, _ = undirected_label2directed_label(
                A, ids_val, task, is_directed)
            ids_train, labels_train, _, undirected_train = undirected_label2directed_label(
                A, ids_train, task, is_directed)
        else:
            nmst = np.array(nmst)
            pos_val_edges = nmst[np.array(A[nmst[:, 0], nmst[:, 1]] > 0).squeeze()].tolist()
            neg_val_edges = nmst[np.array(A[nmst[:, 0], nmst[:, 1]] < 0).squeeze()].tolist()

            ids_test = np.array(pos_val_edges[:len_test_pos].copy() + neg_val_edges[:len_test_neg].copy() + \
                neg_edges[:len_test])
            ids_val = np.array(pos_val_edges[len_test_pos:len_test_pos+len_val_pos].copy() + \
                neg_val_edges[len_test_neg:len_test_neg+len_val_neg].copy() + \
                neg_edges[len_test:len_test+len_val])
            
            if len_test+len_val < len(nmst):
                ids_train = np.array(pos_val_edges[len_test_pos+len_val_pos:max_samples] + \
                    neg_val_edges[len_test_neg+len_val_neg:max_samples] + mst + neg_edges[len_test+len_val:max_samples])
            else:
                ids_train = mst+neg_edges[len_test+len_val:max_samples]

            ids_test, labels_test, _, _ = undirected_label2directed_label(
                A, ids_test, task, is_directed, True)
            ids_val, labels_val, _, _ = undirected_label2directed_label(
                A, ids_val, task, is_directed, True)
            ids_train, labels_train, _, undirected_train = undirected_label2directed_label(
                A, ids_train, task, is_directed, True)

        # convert back to directed graph
        if task == 'direction':
            ids_train = ids_train[labels_train < 2]
            #label_train_w = label_train_w[labels_train <2]
            labels_train = labels_train[labels_train < 2]

            ids_test = ids_test[labels_test < 2]
            #label_test_w = label_test_w[labels_test <2]
            labels_test = labels_test[labels_test < 2]

            ids_val = ids_val[labels_val < 2]
            #label_val_w = label_val_w[labels_val <2]
            labels_val = labels_val[labels_val < 2]
        elif task == 'four_class_signed_digraph':
            ids_train = ids_train[labels_train < 4]
            labels_train = labels_train[labels_train < 4]

            ids_test = ids_test[labels_test < 4]
            labels_test = labels_test[labels_test < 4]

            ids_val = ids_val[labels_val < 4]
            labels_val = labels_val[labels_val < 4]
        elif task == 'sign':
            ids_train = ids_train[labels_train < 2]
            labels_train = labels_train[labels_train < 2]

            ids_test = ids_test[labels_test < 2]
            labels_test = labels_test[labels_test < 2]

            ids_val = ids_val[labels_val < 2]
            labels_val = labels_val[labels_val < 2]

        # set up the observed graph and weights after splitting
        oberved_edges = -np.ones((len(ids_train), 2), dtype=np.int32)
        oberved_weight = np.zeros((len(ids_train), 1), dtype=np.float32)

        direct = (
            np.abs(A[ids_train[:, 0], ids_train[:, 1]].data) > 0).flatten()
        oberved_edges[direct, 0] = ids_train[direct, 0]
        oberved_edges[direct, 1] = ids_train[direct, 1]
        oberved_weight[direct, 0] = np.array(
            A[ids_train[direct, 0], ids_train[direct, 1]]).flatten()

        direct = (np.abs(A[ids_train[:, 1], ids_train[:, 0]].data) > 0)[0]
        oberved_edges[direct, 0] = ids_train[direct, 1]
        oberved_edges[direct, 1] = ids_train[direct, 0]
        oberved_weight[direct, 0] = np.array(
            A[ids_train[direct, 1], ids_train[direct, 0]]).flatten()

        valid = (np.sum(oberved_edges, axis=-1) >= 0)
        oberved_edges = oberved_edges[valid]
        oberved_weight = oberved_weight[valid]

        # add undirected edges back
        if len(undirected_train) > 0:
            undirected_train = np.array(undirected_train)
            oberved_edges = np.vstack(
                (oberved_edges, undirected_train, undirected_train[:, [1, 0]]))
            oberved_weight = np.vstack((oberved_weight, np.array(A[undirected_train[:, 0],
                                                                   undirected_train[:, 1]]).flatten()[:, None],
                                        np.array(A[undirected_train[:, 1],
                                                   undirected_train[:, 0]]).flatten()[:, None]))

        datasets[ind] = {}
        datasets[ind]['graph'] = torch.from_numpy(
            oberved_edges.T).long().to(device)
        datasets[ind]['weights'] = torch.from_numpy(
            oberved_weight.flatten()).float().to(device)

        datasets[ind]['train'] = {}
        datasets[ind]['train']['edges'] = torch.from_numpy(
            ids_train).long().to(device)
        datasets[ind]['train']['label'] = torch.from_numpy(
            labels_train).long().to(device)
        #datasets[ind]['train']['weight'] = torch.from_numpy(label_train_w).float().to(device)

        datasets[ind]['val'] = {}
        datasets[ind]['val']['edges'] = torch.from_numpy(
            ids_val).long().to(device)
        datasets[ind]['val']['label'] = torch.from_numpy(
            labels_val).long().to(device)
        #datasets[ind]['val']['weight'] = torch.from_numpy(label_val_w).float().to(device)

        datasets[ind]['test'] = {}
        datasets[ind]['test']['edges'] = torch.from_numpy(
            ids_test).long().to(device)
        datasets[ind]['test']['label'] = torch.from_numpy(
            labels_test).long().to(device)
        #datasets[ind]['test']['weight'] = torch.from_numpy(label_test_w).float().to(device)
    return datasets<|MERGE_RESOLUTION|>--- conflicted
+++ resolved
@@ -303,41 +303,7 @@
         rs.shuffle(nmst)
         rs.shuffle(neg_edges)
 
-<<<<<<< HEAD
-        if task == 'sign':
-            nmst = np.array(nmst)
-            exist = np.array(np.abs(A[nmst[:, 0], nmst[:, 1]]) > 0).flatten()
-            if np.sum(exist) < len(nmst):
-                nmst = nmst[exist]
-
-            pos_val_edges = nmst[np.array(A[nmst[:, 0], nmst[:, 1]] > 0).squeeze()].tolist()
-            neg_val_edges = nmst[np.array(A[nmst[:, 0], nmst[:, 1]] < 0).squeeze()].tolist()
-            ids_test = np.array(pos_val_edges[:len_test_pos].copy() + neg_val_edges[:len_test_neg].copy())
-            ids_val = np.array(pos_val_edges[len_test_pos:len_test_pos+len_val_pos].copy() + \
-                neg_val_edges[len_test_neg:len_test_neg+len_val_neg].copy())
-            ids_train = np.array(pos_val_edges[len_test_pos+len_val_pos:max_samples] + \
-                neg_val_edges[len_test_neg+len_val_neg:max_samples] + mst)
-
-            if len(ids_test) == 0:
-                labels_test = np.array([])
-            else:
-                labels_test = np.array(A[ids_test[:, 0], ids_test[:, 1]] > 0).flatten() * 1.0 
-            
-            if len(ids_val) == 0:
-                labels_val = np.array([])
-            else:
-                labels_val = np.array(A[ids_val[:, 0], ids_val[:, 1]] > 0).flatten()  * 1.0 
-            
-            if len(ids_train) == 0:
-                labels_train = np.array([])
-            else:
-                labels_train = np.array(A[ids_train[:, 0], ids_train[:, 1]] > 0).flatten()  * 1.0 
-
-            undirected_train = np.array([])
-        elif task in ["existence", "direction", 'three_class_digraph']:
-=======
         if task in ["existence", "direction", 'three_class_digraph']:
->>>>>>> 8e8c4bfc
             ids_test = nmst[:len_test]+neg_edges[:len_test]
             ids_val = nmst[len_test:len_test+len_val] + \
                 neg_edges[len_test:len_test+len_val]
